--- conflicted
+++ resolved
@@ -2,33 +2,6 @@
   remote: https://www.nuget.org/api/v2
     Amyris.Bio (2.0.21) - framework: >= net45
     FParsec (1.0.2)
-<<<<<<< HEAD
-    FSharp.Core (4.1.17) - redirects: force
-      System.Collections (>= 4.0.11) - framework: >= netstandard16
-      System.Console (>= 4.0) - framework: >= netstandard16
-      System.Diagnostics.Debug (>= 4.0.11) - framework: >= netstandard16
-      System.Diagnostics.Tools (>= 4.0.1) - framework: >= netstandard16
-      System.Globalization (>= 4.0.11) - framework: >= netstandard16
-      System.IO (>= 4.1) - framework: >= netstandard16
-      System.Linq (>= 4.1) - framework: >= netstandard16
-      System.Linq.Expressions (>= 4.1) - framework: >= netstandard16
-      System.Linq.Queryable (>= 4.0.1) - framework: >= netstandard16
-      System.Net.Requests (>= 4.0.11) - framework: >= netstandard16
-      System.Reflection (>= 4.1) - framework: >= netstandard16
-      System.Reflection.Extensions (>= 4.0.1) - framework: >= netstandard16
-      System.Resources.ResourceManager (>= 4.0.1) - framework: >= netstandard16
-      System.Runtime (>= 4.1) - framework: >= netstandard16
-      System.Runtime.Extensions (>= 4.1) - framework: >= netstandard16
-      System.Runtime.Numerics (>= 4.0.1) - framework: >= netstandard16
-      System.Text.RegularExpressions (>= 4.1) - framework: >= netstandard16
-      System.Threading (>= 4.0.11) - framework: >= netstandard16
-      System.Threading.Tasks (>= 4.0.11) - framework: >= netstandard16
-      System.Threading.Tasks.Parallel (>= 4.0.1) - framework: >= netstandard16
-      System.Threading.Thread (>= 4.0) - framework: >= netstandard16
-      System.Threading.ThreadPool (>= 4.0.10) - framework: >= netstandard16
-      System.Threading.Timer (>= 4.0.1) - framework: >= netstandard16
-      System.ValueTuple (>= 4.3) - framework: >= net10, netstandard10, netstandard11, netstandard12, netstandard13, netstandard14, netstandard15
-=======
     FSharp.Collections.ParallelSeq (1.0.2)
     FSharp.Core (4.2.1) - redirects: force
       System.Collections (>= 4.0.11) - framework: >= net463, >= netstandard16
@@ -54,7 +27,6 @@
       System.Threading.Thread (>= 4.0) - framework: >= net463, >= netstandard16
       System.Threading.ThreadPool (>= 4.0.10) - framework: >= net463, >= netstandard16
       System.Threading.Timer (>= 4.0.1) - framework: >= net463, >= netstandard16
->>>>>>> 475084ac
     FSharp.Data (2.3.3)
       Zlib.Portable (>= 1.11) - framework: >= netstandard11, portable-net45+sl5+win8, portable-net45+win8, portable-net45+win8+wp8+wpa81
     FsLexYacc (6.1)
@@ -137,17 +109,10 @@
       System.Runtime.Serialization.Formatters (>= 4.3) - framework: >= netstandard13
       System.Runtime.Serialization.Primitives (>= 4.3) - framework: netstandard10, >= netstandard13
       System.Xml.XmlDocument (>= 4.3) - framework: >= netstandard13
-<<<<<<< HEAD
-    runtime.debian.8-x64.runtime.native.System.Security.Cryptography.OpenSsl (4.3.1) - framework: >= netstandard13
-    runtime.fedora.23-x64.runtime.native.System.Security.Cryptography.OpenSsl (4.3.1) - framework: >= netstandard13
-    runtime.fedora.24-x64.runtime.native.System.Security.Cryptography.OpenSsl (4.3.1) - framework: >= netstandard13
-    runtime.native.System (4.3) - framework: >= netstandard13
-=======
     runtime.debian.8-x64.runtime.native.System.Security.Cryptography.OpenSsl (4.3.1) - framework: >= net463, >= netstandard13, netstandard14
     runtime.fedora.23-x64.runtime.native.System.Security.Cryptography.OpenSsl (4.3.1) - framework: >= net463, >= netstandard13, netstandard14
     runtime.fedora.24-x64.runtime.native.System.Security.Cryptography.OpenSsl (4.3.1) - framework: >= net463, >= netstandard13, netstandard14
     runtime.native.System (4.3) - redirects: force, framework: >= net463, >= netstandard13
->>>>>>> 475084ac
       Microsoft.NETCore.Platforms (>= 1.1)
       Microsoft.NETCore.Targets (>= 1.1)
     runtime.native.System.IO.Compression (4.3) - framework: >= netstandard13
@@ -158,11 +123,7 @@
       Microsoft.NETCore.Targets (>= 1.1)
     runtime.native.System.Security.Cryptography.Apple (4.3) - framework: >= net463, >= netstandard16
       runtime.osx.10.10-x64.runtime.native.System.Security.Cryptography.Apple (>= 4.3)
-<<<<<<< HEAD
-    runtime.native.System.Security.Cryptography.OpenSsl (4.3.1) - framework: >= netstandard13
-=======
     runtime.native.System.Security.Cryptography.OpenSsl (4.3.1) - redirects: force, framework: >= net463, >= netstandard13, netstandard14
->>>>>>> 475084ac
       runtime.debian.8-x64.runtime.native.System.Security.Cryptography.OpenSsl (>= 4.3.1)
       runtime.fedora.23-x64.runtime.native.System.Security.Cryptography.OpenSsl (>= 4.3.1)
       runtime.fedora.24-x64.runtime.native.System.Security.Cryptography.OpenSsl (>= 4.3.1)
@@ -173,16 +134,6 @@
       runtime.ubuntu.14.04-x64.runtime.native.System.Security.Cryptography.OpenSsl (>= 4.3.1)
       runtime.ubuntu.16.04-x64.runtime.native.System.Security.Cryptography.OpenSsl (>= 4.3.1)
       runtime.ubuntu.16.10-x64.runtime.native.System.Security.Cryptography.OpenSsl (>= 4.3.1)
-<<<<<<< HEAD
-    runtime.opensuse.13.2-x64.runtime.native.System.Security.Cryptography.OpenSsl (4.3.1) - framework: >= netstandard13
-    runtime.opensuse.42.1-x64.runtime.native.System.Security.Cryptography.OpenSsl (4.3.1) - framework: >= netstandard13
-    runtime.osx.10.10-x64.runtime.native.System.Security.Cryptography.Apple (4.3) - framework: >= netstandard16
-    runtime.osx.10.10-x64.runtime.native.System.Security.Cryptography.OpenSsl (4.3.1) - framework: >= netstandard13
-    runtime.rhel.7-x64.runtime.native.System.Security.Cryptography.OpenSsl (4.3.1) - framework: >= netstandard13
-    runtime.ubuntu.14.04-x64.runtime.native.System.Security.Cryptography.OpenSsl (4.3.1) - framework: >= netstandard13
-    runtime.ubuntu.16.04-x64.runtime.native.System.Security.Cryptography.OpenSsl (4.3.1) - framework: >= netstandard13
-    runtime.ubuntu.16.10-x64.runtime.native.System.Security.Cryptography.OpenSsl (4.3.1) - framework: >= netstandard13
-=======
     runtime.opensuse.13.2-x64.runtime.native.System.Security.Cryptography.OpenSsl (4.3.1) - framework: >= net463, >= netstandard13, netstandard14
     runtime.opensuse.42.1-x64.runtime.native.System.Security.Cryptography.OpenSsl (4.3.1) - framework: >= net463, >= netstandard13, netstandard14
     runtime.osx.10.10-x64.runtime.native.System.Security.Cryptography.Apple (4.3) - framework: >= net463, >= netstandard16
@@ -191,7 +142,6 @@
     runtime.ubuntu.14.04-x64.runtime.native.System.Security.Cryptography.OpenSsl (4.3.1) - framework: >= net463, >= netstandard13, netstandard14
     runtime.ubuntu.16.04-x64.runtime.native.System.Security.Cryptography.OpenSsl (4.3.1) - framework: >= net463, >= netstandard13, netstandard14
     runtime.ubuntu.16.10-x64.runtime.native.System.Security.Cryptography.OpenSsl (4.3.1) - framework: >= net463, >= netstandard13, netstandard14
->>>>>>> 475084ac
     System.AppContext (4.3) - framework: >= netstandard13
       System.Runtime (>= 4.3) - framework: dnxcore50, netstandard13, >= netstandard16
     System.Buffers (4.3) - framework: >= netstandard13
@@ -262,11 +212,7 @@
       Microsoft.NETCore.Platforms (>= 1.1) - framework: dnxcore50, netstandard10, >= netstandard13
       Microsoft.NETCore.Targets (>= 1.1) - framework: dnxcore50, netstandard10, >= netstandard13
       System.Runtime (>= 4.3) - framework: dnxcore50, netstandard10, >= netstandard13
-<<<<<<< HEAD
-    System.Diagnostics.DiagnosticSource (4.3.1) - framework: netstandard13, >= netstandard16
-=======
     System.Diagnostics.DiagnosticSource (4.3.1) - framework: >= net463, netstandard13, >= netstandard16
->>>>>>> 475084ac
       System.Collections (>= 4.3) - framework: netstandard11, >= netstandard13
       System.Diagnostics.Tracing (>= 4.3) - framework: netstandard11, >= netstandard13
       System.Reflection (>= 4.3) - framework: netstandard11, >= netstandard13
@@ -387,11 +333,7 @@
       System.Reflection.Extensions (>= 4.3) - framework: dnxcore50, >= netstandard13
       System.Resources.ResourceManager (>= 4.3) - framework: dnxcore50, >= netstandard13
       System.Runtime (>= 4.3) - framework: dnxcore50, netstandard10, >= netstandard13
-<<<<<<< HEAD
-    System.Net.Http (4.3.2) - framework: >= netstandard13
-=======
     System.Net.Http (4.3.2) - redirects: force, framework: >= net463, >= netstandard13
->>>>>>> 475084ac
       Microsoft.NETCore.Platforms (>= 1.1) - framework: dnxcore50, netstandard13, >= netstandard16
       runtime.native.System (>= 4.3) - framework: >= netstandard16
       runtime.native.System.Net.Http (>= 4.3) - framework: >= netstandard16
@@ -681,13 +623,6 @@
       Microsoft.NETCore.Platforms (>= 1.1) - framework: dnxcore50, >= netstandard12
       Microsoft.NETCore.Targets (>= 1.1) - framework: dnxcore50, >= netstandard12
       System.Runtime (>= 4.3) - framework: dnxcore50, >= netstandard12
-<<<<<<< HEAD
-    System.ValueTuple (4.3.1) - redirects: force, framework: >= net10, netstandard10, netstandard11, netstandard12, netstandard13, netstandard14, netstandard15
-      System.Collections (>= 4.3) - framework: >= netstandard10
-      System.Resources.ResourceManager (>= 4.3) - framework: >= netstandard10
-      System.Runtime (>= 4.3) - framework: >= netstandard10
-=======
->>>>>>> 475084ac
     System.Xml.ReaderWriter (4.3) - framework: netstandard10, >= netstandard13
       System.Collections (>= 4.3) - framework: dnxcore50, >= netstandard13
       System.Diagnostics.Debug (>= 4.3) - framework: dnxcore50, >= netstandard13
